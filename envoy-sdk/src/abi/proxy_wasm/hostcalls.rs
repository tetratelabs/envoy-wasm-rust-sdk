--- conflicted
+++ resolved
@@ -24,11 +24,7 @@
     BufferType, HttpRequestHandle, MapType, MetricHandle, MetricType, OptimisticLockVersion,
     SharedQueueHandle, Status,
 };
-<<<<<<< HEAD
-use crate::host::{self, Bytes, HeaderMap, HeaderName};
-=======
 use crate::host::{self, ByteString, HeaderMap};
->>>>>>> c0b94381
 
 // Configuration API
 
@@ -41,12 +37,6 @@
 pub use hostcalls::done;
 
 // Headers/Body manipulation API
-
-<<<<<<< HEAD
-pub fn get_buffer(buffer_type: BufferType, start: usize, max_size: usize) -> host::Result<Bytes> {
-    hostcalls::get_buffer(buffer_type, start, max_size).map(Bytes::from)
-=======
-pub use hostcalls::add_map_value;
 
 pub fn get_buffer(
     buffer_type: BufferType,
@@ -54,17 +44,12 @@
     max_size: usize,
 ) -> host::Result<ByteString> {
     hostcalls::get_buffer(buffer_type, start, max_size).map(Option::unwrap_or_default)
->>>>>>> c0b94381
 }
 
 pub use hostcalls::set_buffer;
 
 pub fn get_map(map_type: MapType) -> host::Result<HeaderMap> {
-    hostcalls::get_map(map_type).map(|list| {
-        list.into_iter()
-            .map(|(name, value)| (HeaderName::from(name), value))
-            .collect()
-    })
+    hostcalls::get_map(map_type).map(HeaderMap::from)
 }
 
 pub fn set_map(map_type: MapType, headers: &HeaderMap) -> host::Result<()> {
