// Copyright 2020 Tetrate
//
// Licensed under the Apache License, Version 2.0 (the "License");
// you may not use this file except in compliance with the License.
// You may obtain a copy of the License at
//
//     http://www.apache.org/licenses/LICENSE-2.0
//
// Unless required by applicable law or agreed to in writing, software
// distributed under the License is distributed on an "AS IS" BASIS,
// WITHOUT WARRANTIES OR CONDITIONS OF ANY KIND, either express or implied.
// See the License for the specific language governing permissions and
// limitations under the License.

//! `Envoy` `Network Filter` extension.
//!
//! Creating a new `Network Filter` extension using `Envoy SDK` consists of the following steps:
//!
//! 1. Implement [`NetworkFilter`] trait to define core logic of your extension
//! 2. Implement [`ExtensionFactory`] trait to create new instances of your extension
//! 3. [`Register`] your extension on WebAssembly module start up
//!
//! # Examples
//!
//! #### Basic [`NetworkFilter`]:
//!
//! ```
//! # use envoy_sdk as envoy;
//! use envoy::extension::NetworkFilter;
//!
//! /// My very own `NetworkFilter`.
//! struct MyNetworkFilter;
//!
//! impl NetworkFilter for MyNetworkFilter {}
//! ```
//!
//! #### `ExtensionFactory` for `MyNetworkFilter` instances:
//!
//! ```
//! # use envoy_sdk as envoy;
//! # use envoy::extension::NetworkFilter;
//! #
//! # /// My very own `NetworkFilter`.
//! # struct MyNetworkFilter;
//! #
//! # impl NetworkFilter for MyNetworkFilter {}
//! #
//! use envoy::extension::{ExtensionFactory, InstanceId, Result};
//!
//! /// `ExtensionFactory` for `MyNetworkFilter`.
//! struct MyNetworkFilterFactory;
//!
//! impl ExtensionFactory for MyNetworkFilterFactory {
//!     type Extension = MyNetworkFilter;
//!
//!     fn name() -> &'static str { "my_network_filter" }
//!
//!     fn new_extension(&mut self, _instance_id: InstanceId) -> Result<Self::Extension> {
//!         Ok(MyNetworkFilter)
//!     }
//! }
//! ```
//!
//! #### Registration of `MyNetworkFilter` on start up:
//!
//! ```
//! # use envoy_sdk as envoy;
//! # use envoy::extension::NetworkFilter;
//! #
//! # /// My very own `NetworkFilter`.
//! # struct MyNetworkFilter;
//! # impl NetworkFilter for MyNetworkFilter {}
//! #
//! # use envoy::extension::{ExtensionFactory, InstanceId, self};
//! #
//! # /// `ExtensionFactory` for `MyNetworkFilter`.
//! # struct MyNetworkFilterFactory;
//! #
//! # impl ExtensionFactory for MyNetworkFilterFactory {
//! #     type Extension = MyNetworkFilter;
//! #
//! #     fn name() -> &'static str { "my_network_filter" }
//! #
//! #     fn new_extension(&mut self, _instance_id: InstanceId) -> Result<Self::Extension> {
//! #         Ok(MyNetworkFilter)
//! #     }
//! # }
//! use envoy::extension::{entrypoint, Module, Result};
//!
//! entrypoint! { initialize } // put initialization logic into a function to make it unit testable
//!
//! fn initialize() -> Result<Module> {
//!     Module::new()
//!         .add_network_filter(|_instance_id| Ok(MyNetworkFilterFactory))
//! }
//! ```
//!
//! [`NetworkFilter`]: trait.NetworkFilter.html
//! [`ExtensionFactory`]: ../../factory/trait.ExtensionFactory.html
//! [`Register`]: ../../../macro.entrypoint.html

<<<<<<< HEAD
use crate::abi::proxy_wasm::types::Action;
=======
use crate::abi::proxy_wasm::types::{Action, PeerType};
>>>>>>> c0b94381
use crate::extension::Result;
use crate::host::buffer::Transform;
use crate::host::http::client::{HttpClientRequestHandle, HttpClientResponseOps};
use crate::host::{self, ByteString};

pub(crate) use self::context::{NetworkFilterContext, VoidNetworkFilterContext};
pub use crate::abi::proxy_wasm::types::CloseType;

mod context;
mod ops;

/// Return codes for [`on_downstream_data`] and [`on_upstream_data`] filter
/// invocations.
///
/// `Envoy` bases further filter invocations on the return code of the
/// previous filter.
///
/// [`on_downstream_data`]: trait.NetworkFilter.html#method.on_downstream_data
/// [`on_upstream_data`]: trait.NetworkFilter.html#method.on_upstream_data
#[repr(u32)]
#[derive(Copy, Clone, Eq, PartialEq, Hash, Debug)]
#[non_exhaustive]
pub enum FilterStatus {
    /// Continue filter chain iteration.
    Continue = 0,
    /// Do not iterate to any of the remaining filters in the chain.
    ///
    /// **WARNING**: At the moment, `Envoy` doesn't yet implement [`ABI`] that
    /// would allow to resume filter iteration.
    ///
    /// [`ABI`]: https://github.com/proxy-wasm/spec/tree/master/abi-versions/vNEXT#proxy_resume_downstream
    StopIteration = 1,
}

impl FilterStatus {
    pub(self) fn as_action(&self) -> Action {
        match self {
            FilterStatus::Continue => Action::Continue,
            FilterStatus::StopIteration => Action::Pause,
        }
    }
}

/// An interface of the `Envoy` `Network Filter` extension.
///
/// `Network Filter` operates on a single TCP connection.
///
/// A dedicated `Network Filter` instance is created for every connection handled by `Envoy`.
///
/// Consequently, state of a single connection can be stored inside `Network Filter` itself.
///
/// # Examples
///
/// #### Basic `Network Filter`:
///
/// ```
/// # use envoy_sdk as envoy;
/// use envoy::extension::{NetworkFilter, Result};
/// use envoy::extension::filter::network::FilterStatus;
/// use envoy::host::log;
///
/// /// My very own `NetworkFilter`.
/// struct MyNetworkFilter;
///
/// impl NetworkFilter for MyNetworkFilter {
///     fn on_new_connection(&mut self) -> Result<FilterStatus> {
///         log::info!("a new connection has been established");
///         Ok(FilterStatus::Continue)
///     }
/// }
/// ```
///
/// # NOTE
///
/// **This trait MUST NOT panic!**
///
/// If a filter invocation cannot proceed normally, it should return [`Result::Err(x)`].
/// In that case, `Envoy SDK` will be able to terminate
/// only the affected TCP connection by closing it gracefully.
///
/// For comparison, if the extension choose to panic, this will, at best, affect all ongoing TCP connections
/// handled by that extension, and, at worst, will crash `Envoy` entirely (as of July 2020).
///
/// [`Result::Err(x)`]: https://doc.rust-lang.org/core/result/enum.Result.html#variant.Err
pub trait NetworkFilter {
    /// Called when a connection is first established.
    ///
    /// Filters should do one time long term processing that needs to be done when a connection is
    /// established. Filter chain iteration can be stopped if needed.
    ///
    /// # Return value
    ///
    /// [`FilterStatus`] telling `Envoy` how to manage further filter iteration.
    ///
    /// [`FilterStatus`]: enum.FilterStatus.html
    fn on_new_connection(&mut self) -> Result<FilterStatus> {
        Ok(FilterStatus::Continue)
    }

    /// Called when data is read on the downstream connection.
    ///
    /// # Arguments
    ///
    /// * `data_size`     - size of data accumulated in the buffer.
    /// * `end_of_stream` - supplies whether this is the last byte on the connection. This will only
    ///                     be set if the connection has half-close semantics enabled.
    /// * `ops`           - a [`trait object`][`DownstreamDataOps`] through which `Network Filter` can
    ///                     manipulate data in the read buffer.
    ///
    /// # Return value
    ///
    /// [`FilterStatus`] telling `Envoy` how to manage further filter iteration.
    ///
    /// [`FilterStatus`]: enum.FilterStatus.html
    /// [`DownstreamDataOps`]: trait.DownstreamDataOps.html
    fn on_downstream_data(
        &mut self,
        _data_size: usize,
        _end_of_stream: bool,
        _ops: &dyn DownstreamDataOps,
    ) -> Result<FilterStatus> {
        Ok(FilterStatus::Continue)
    }

    /// Called when downstream connection is closed.
    ///
    /// # Arguments
    ///
    /// * `peer_type` - supplies who closed the connection (either the remote party or `Envoy` itself).
    fn on_downstream_close(
        &mut self,
        _peer_type: PeerType,
        _ops: &dyn DownstreamCloseOps,
    ) -> Result<()> {
        Ok(())
    }

    /// Called when data is to be written on the connection.
    ///
    /// # Arguments
    ///
    /// * `data_size`     - size of data accumulated in the write buffer.
    /// * `end_of_stream` - supplies whether this is the last byte to write on the connection.
    /// * `ops`           - a [`trait object`][`UpstreamDataOps`] through which `Network Filter` can
    ///                     manipulate data in the write buffer.
    ///
    /// # Return value
    ///
    /// [`FilterStatus`] telling `Envoy` how to manage further filter iteration.
    ///
    /// [`FilterStatus`]: enum.FilterStatus.html
    /// [`UpstreamDataOps`]: trait.UpstreamDataOps.html
    fn on_upstream_data(
        &mut self,
        _data_size: usize,
        _end_of_stream: bool,
        _ops: &dyn UpstreamDataOps,
    ) -> Result<FilterStatus> {
        Ok(FilterStatus::Continue)
    }

    /// Called when upstream connection is closed.
    ///
    /// # Arguments
    ///
    /// * `peer_type` - supplies who closed the connection (either the remote party or `Envoy` itself).
    fn on_upstream_close(
        &mut self,
        _peer_type: PeerType,
        _ops: &dyn UpstreamCloseOps,
    ) -> Result<()> {
        Ok(())
    }

    /// Called when TCP connection is complete.
    ///
    /// This moment happens before `Access Loggers` get called.
    fn on_connection_complete(&mut self, _ops: &dyn ConnectionCompleteOps) -> Result<()> {
        Ok(())
    }

    // Http Client callbacks

    /// Called when the async HTTP request made through [`Envoy HTTP Client API`][`HttpClient`] is complete.
    ///
    /// # Arguments
    ///
    /// * `request_id`      - opaque identifier of the request that is now complete.
    /// * `num_headers`     - number of headers in the response.
    /// * `body_size`       - size of the response body.
    /// * `num_trailers`    - number of tarilers in the response.
    /// * `filter_ops`      - a [`trait object`][`Ops`] through which `Network Filter` can manipulate data
    ///                       of the connection it proxies.
    /// * `http_client_ops` - a [`trait object`][`HttpClientResponseOps`] through which `Network Filter` can access
    ///                       data of the response received by [`HttpClient`], including headers, body and trailers.
    ///
    /// [`HttpClient`]: ../../../host/http/client/trait.HttpClient.html
    /// [`HttpClientResponseOps`]: ../../../host/http/client/trait.HttpClientResponseOps.html
    /// [`Ops`]: trait.Ops.html
    fn on_http_call_response(
        &mut self,
        _request_id: HttpClientRequestHandle,
        _num_headers: usize,
        _body_size: usize,
        _num_trailers: usize,
        _filter_ops: &dyn Ops,
        _http_client_ops: &dyn HttpClientResponseOps,
    ) -> Result<()> {
        Ok(())
    }
}

/// An interface for manipulating data in the read buffer from `Downstream`.
pub trait DownstreamDataOps {
    /// Returns data in the read buffer from `Downstream`.
    ///
    /// # Arguments
    ///
    /// * `offset`   - offset to start reading data from.
    /// * `max_size` - maximum size of data to return.
<<<<<<< HEAD
    fn downstream_data(&self, offset: usize, max_size: usize) -> host::Result<Bytes>;

    /// Mutate data in the read buffer from `Downstream`.
    ///
    /// # Arguments
    ///
    /// * `change` - transformation to apply to data in the buffer.
    fn mutate_downstream_data(&self, change: Transform) -> host::Result<()>;
=======
    fn downstream_data(&self, offset: usize, max_size: usize) -> host::Result<ByteString>;
>>>>>>> c0b94381
}

/// An interface for manipulating data received from `Upstream`
/// before they reach the write buffer for `Downstream`.
pub trait UpstreamDataOps {
    /// Returns data received from `Upstream`.
    ///
    /// # Arguments
    ///
    /// * `offset`   - offset to start reading data from.
    /// * `max_size` - maximum size of data to return.
<<<<<<< HEAD
    fn upstream_data(&self, offset: usize, max_size: usize) -> host::Result<Bytes>;

    /// Mutate data received from `Upstream`.
    ///
    /// # Arguments
    ///
    /// * `change` - transformation to apply to data in the buffer.
    fn mutate_upstream_data(&self, change: Transform) -> host::Result<()>;
=======
    fn upstream_data(&self, offset: usize, max_size: usize) -> host::Result<ByteString>;
>>>>>>> c0b94381
}

/// An interface for operations available in the context of [`on_downstream_close`]
/// filter invocation.
///
/// [`on_downstream_close`]: trait.NetworkFilter.html#method.on_downstream_close
pub trait DownstreamCloseOps {
    // TODO(yskopets): TBD
}

/// An interface for operations available in the context of [`on_upstream_close`]
/// filter invocation.
///
/// [`on_upstream_close`]: trait.NetworkFilter.html#method.on_upstream_close
pub trait UpstreamCloseOps {
    // TODO(yskopets): TBD
}

/// An interface for operations available in the context of [`on_connection_complete`]
/// filter invocation.
///
/// [`on_connection_complete`]: trait.NetworkFilter.html#method.on_connection_complete
pub trait ConnectionCompleteOps {
    // TODO(yskopets): TBD
}

/// An interface for manipulating data in both read and write buffers.
pub trait Ops:
    DownstreamDataOps + UpstreamDataOps + DownstreamCloseOps + UpstreamCloseOps + ConnectionCompleteOps
{
    fn as_downstream_data_ops(&self) -> &dyn DownstreamDataOps;

    fn as_upstream_data_ops(&self) -> &dyn UpstreamDataOps;

    fn as_downstream_close_ops(&self) -> &dyn DownstreamCloseOps;

    fn as_upstream_close_ops(&self) -> &dyn UpstreamCloseOps;

    fn as_connection_complete_ops(&self) -> &dyn ConnectionCompleteOps;
}

impl<T> Ops for T
where
    T: DownstreamDataOps
        + UpstreamDataOps
        + DownstreamCloseOps
        + UpstreamCloseOps
        + ConnectionCompleteOps,
{
    fn as_downstream_data_ops(&self) -> &dyn DownstreamDataOps {
        self
    }

    fn as_upstream_data_ops(&self) -> &dyn UpstreamDataOps {
        self
    }

    fn as_downstream_close_ops(&self) -> &dyn DownstreamCloseOps {
        self
    }

    fn as_upstream_close_ops(&self) -> &dyn UpstreamCloseOps {
        self
    }

    fn as_connection_complete_ops(&self) -> &dyn ConnectionCompleteOps {
        self
    }
}

impl dyn Ops {
    /// Returns the default implementation that interacts with `Envoy`
    /// through its [`ABI`].
    ///
    /// [`ABI`]: https://github.com/proxy-wasm/spec
    pub fn default() -> &'static dyn Ops {
        &ops::Host
    }
}<|MERGE_RESOLUTION|>--- conflicted
+++ resolved
@@ -99,18 +99,14 @@
 //! [`ExtensionFactory`]: ../../factory/trait.ExtensionFactory.html
 //! [`Register`]: ../../../macro.entrypoint.html
 
-<<<<<<< HEAD
 use crate::abi::proxy_wasm::types::Action;
-=======
-use crate::abi::proxy_wasm::types::{Action, PeerType};
->>>>>>> c0b94381
 use crate::extension::Result;
 use crate::host::buffer::Transform;
 use crate::host::http::client::{HttpClientRequestHandle, HttpClientResponseOps};
 use crate::host::{self, ByteString};
 
 pub(crate) use self::context::{NetworkFilterContext, VoidNetworkFilterContext};
-pub use crate::abi::proxy_wasm::types::CloseType;
+pub use crate::abi::proxy_wasm::types::PeerType;
 
 mod context;
 mod ops;
@@ -324,8 +320,7 @@
     ///
     /// * `offset`   - offset to start reading data from.
     /// * `max_size` - maximum size of data to return.
-<<<<<<< HEAD
-    fn downstream_data(&self, offset: usize, max_size: usize) -> host::Result<Bytes>;
+    fn downstream_data(&self, offset: usize, max_size: usize) -> host::Result<ByteString>;
 
     /// Mutate data in the read buffer from `Downstream`.
     ///
@@ -333,9 +328,6 @@
     ///
     /// * `change` - transformation to apply to data in the buffer.
     fn mutate_downstream_data(&self, change: Transform) -> host::Result<()>;
-=======
-    fn downstream_data(&self, offset: usize, max_size: usize) -> host::Result<ByteString>;
->>>>>>> c0b94381
 }
 
 /// An interface for manipulating data received from `Upstream`
@@ -347,8 +339,7 @@
     ///
     /// * `offset`   - offset to start reading data from.
     /// * `max_size` - maximum size of data to return.
-<<<<<<< HEAD
-    fn upstream_data(&self, offset: usize, max_size: usize) -> host::Result<Bytes>;
+    fn upstream_data(&self, offset: usize, max_size: usize) -> host::Result<ByteString>;
 
     /// Mutate data received from `Upstream`.
     ///
@@ -356,9 +347,6 @@
     ///
     /// * `change` - transformation to apply to data in the buffer.
     fn mutate_upstream_data(&self, change: Transform) -> host::Result<()>;
-=======
-    fn upstream_data(&self, offset: usize, max_size: usize) -> host::Result<ByteString>;
->>>>>>> c0b94381
 }
 
 /// An interface for operations available in the context of [`on_downstream_close`]
