--- conflicted
+++ resolved
@@ -18,12 +18,8 @@
 };
 use crate::abi::proxy_wasm::hostcalls;
 use crate::abi::proxy_wasm::types::{BufferType, MapType};
-<<<<<<< HEAD
 use crate::host::buffer::{Transform, TransformExecutor};
-use crate::host::{self, Bytes, HeaderMap, HeaderValue};
-=======
 use crate::host::{self, ByteString, HeaderMap};
->>>>>>> c0b94381
 
 pub(super) struct Host;
 
@@ -50,11 +46,7 @@
 }
 
 impl RequestBodyOps for Host {
-<<<<<<< HEAD
-    fn request_data(&self, start: usize, max_size: usize) -> host::Result<Bytes> {
-=======
-    fn request_body(&self, start: usize, max_size: usize) -> host::Result<ByteString> {
->>>>>>> c0b94381
+    fn request_data(&self, start: usize, max_size: usize) -> host::Result<ByteString> {
         hostcalls::get_buffer(BufferType::HttpRequestBody, start, max_size)
     }
 
@@ -110,11 +102,7 @@
 }
 
 impl ResponseBodyOps for Host {
-<<<<<<< HEAD
-    fn response_data(&self, start: usize, max_size: usize) -> host::Result<Bytes> {
-=======
-    fn response_body(&self, start: usize, max_size: usize) -> host::Result<ByteString> {
->>>>>>> c0b94381
+    fn response_data(&self, start: usize, max_size: usize) -> host::Result<ByteString> {
         hostcalls::get_buffer(BufferType::HttpResponseBody, start, max_size)
     }
 
