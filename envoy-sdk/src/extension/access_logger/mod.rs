// Copyright 2020 Tetrate
//
// Licensed under the Apache License, Version 2.0 (the "License");
// you may not use this file except in compliance with the License.
// You may obtain a copy of the License at
//
//     http://www.apache.org/licenses/LICENSE-2.0
//
// Unless required by applicable law or agreed to in writing, software
// distributed under the License is distributed on an "AS IS" BASIS,
// WITHOUT WARRANTIES OR CONDITIONS OF ANY KIND, either express or implied.
// See the License for the specific language governing permissions and
// limitations under the License.

//! `Envoy` `Access Logger` extension.
//!
//! Creating a new `Access Logger` extension using `Envoy SDK` consists of the following steps:
//!
//! 1. Implement [`AccessLogger`] trait to define core logic of your extension
//! 2. [`Register`] your extension on WebAssembly module start up
//!
//! # Examples
//!
//! #### Basic [`AccessLogger`]:
//!
//! ```
//! # use envoy_sdk as envoy;
//! use envoy::extension::AccessLogger;
//!
//! /// My very own `AccessLogger`.
//! struct MyAccessLogger;
//!
//! impl AccessLogger for MyAccessLogger {
//!     const NAME: &'static str = "my_access_logger";
//! }
//! ```
//!
//! #### Registration of `MyAccessLogger` on start up:
//!
//! ```
//! # use envoy_sdk as envoy;
//! # use envoy::extension::AccessLogger;
//! #
//! # /// My very own `AccessLogger`.
//! # struct MyAccessLogger;
//! #
//! # impl AccessLogger for MyAccessLogger {
//! #     const NAME: &'static str = "my_access_logger";
//! # }
//! #
//! use envoy::extension::{entrypoint, Module, Result};
//!
//! entrypoint! { initialize } // put initialization logic into a function to make it unit testable
//!
//! fn initialize() -> Result<Module> {
//!     Module::new()
//!         .add_access_logger(|_instance_id| Ok(MyAccessLogger))
//! }
//! ```
//!
//! [`AccessLogger`]: trait.AccessLogger.html
//! [`Register`]: ../../macro.entrypoint.html

use crate::extension::{ConfigStatus, DrainStatus, Result};
use crate::host::http::client::{HttpClientRequestHandle, HttpClientResponseOps};
<<<<<<< HEAD
use crate::host::{self, Bytes, HeaderMap, HeaderValue, StreamInfo};
=======
use crate::host::{self, ByteString, HeaderMap};
>>>>>>> 2c4c0b8b

pub(crate) use self::context::AccessLoggerContext;

mod context;
mod ops;

/// An interface of the `Envoy` `Access Logger` extension.
///
/// In contrast to [`HttpFilter`] and [`NetworkFilter`] that only operate on a single
/// HTTP stream and TCP connection respectively, `Access Logger` operates on multiple
/// HTTP streams or TCP connections.
///
/// # Examples
///
/// #### Basic `AccessLogger`:
///
/// ```
/// # use envoy_sdk as envoy;
/// use envoy::extension::{AccessLogger, Result};
/// use envoy::extension::access_logger::LogOps;
/// use envoy::host::{ByteString, log};
///
/// /// My very own `AccessLogger`.
/// struct MyAccessLogger;
///
/// impl AccessLogger for MyAccessLogger {
///     const NAME: &'static str = "my_access_logger";
///
<<<<<<< HEAD
///     fn on_log(&mut self, logger_ops: &dyn LogOps) -> Result<()> {
///         let upstream_address = logger_ops.stream_info().upstream().address()?
=======
///     fn on_log(&mut self, ops: &dyn LogOps) -> Result<()> {
///         let upstream_address = ops.stream_property(&["upstream", "address"])?
>>>>>>> 2c4c0b8b
///             .unwrap_or_else(|| "<unknown>".into());
///         log::info!("upstream.address : {}", upstream_address);
///         Ok(())
///     }    
/// }
/// ```
///
/// # NOTE
///
/// **This trait MUST NOT panic!**
///
/// If a logger invocation cannot proceed normally, it should return [`Result::Err(x)`].
/// In that case, `Envoy SDK` will be able to handle the error gracefully.
///
/// For comparison, if the extension chooses to panic, this will, at best, affect all ongoing HTTP requests
/// / TCP connections handled by that extension, and, at worst, will crash `Envoy` entirely (as of July 2020).
///
/// [`HttpFilter`]: ../filter/http/trait.HttpFilter.html
/// [`NetworkFilter`]: ../filter/network/trait.NetworkFilter.html
/// [`Result::Err(x)`]: https://doc.rust-lang.org/core/result/enum.Result.html#variant.Err
pub trait AccessLogger {
    /// Name the extension should be referred to in `Envoy` configuration.
    const NAME: &'static str;

    /// Called when `Access Logger` is being (re-)configured.
    ///
    /// # Arguments
    ///
    /// * `_config` - configuration.
    /// * `_ops`    - a [`trait object`][`ConfigureOps`] through which `Access Logger` can access
    ///               its configuration.
    ///
    /// # Return value
    ///
    /// [`ConfigStatus`] telling `Envoy` whether configuration has been successfully applied.
    ///
    /// [`ConfigStatus`]: ../factory/enum.ConfigStatus.html
    /// [`ConfigureOps`]: trait.ConfigureOps.html
    fn on_configure(
        &mut self,
        _config: ByteString,
        _ops: &dyn ConfigureOps,
    ) -> Result<ConfigStatus> {
        Ok(ConfigStatus::Accepted)
    }

    /// Called when HTTP request or TCP connection is complete.
    ///
    /// # Arguments
    ///
    /// * `ops` - a [`trait object`][`LogOps`] through which `Access Logger` can access
    ///           data of the HTTP stream or TCP connection that is being logged.
    ///
    /// [`LogOps`]: trait.LogOps.html
    fn on_log(&mut self, _ops: &dyn LogOps) -> Result<()> {
        Ok(())
    }

    /// Called when `Access Logger` is about to be destroyed.
    ///
    /// # Return value
    ///
    /// [`DrainStatus`] telling `Envoy` whether `Access Logger` has already been drained
    /// and can be now removed safely.
    ///
    /// [`DrainStatus`]: ../factory/enum.DrainStatus.html
    fn on_drain(&mut self) -> Result<DrainStatus> {
        Ok(DrainStatus::Complete)
    }

    // Http Client callbacks

    /// Called when the async HTTP request made through [`Envoy HTTP Client API`][`HttpClient`] is complete.
    ///
    /// # Arguments
    ///
    /// * `request_id`      - opaque identifier of the request that is now complete.
    /// * `num_headers`     - number of headers in the response.
    /// * `body_size`       - size of the response body.
    /// * `num_trailers`    - number of tarilers in the response.
    /// * `http_client_ops` - a [`trait object`][`HttpClientResponseOps`] through which `Access Logger` can access
    ///                       data of the response received by [`HttpClient`], including headers, body and trailers.
    ///
    /// [`HttpClient`]: ../../host/http/client/trait.HttpClient.html
    /// [`HttpClientResponseOps`]: ../../host/http/client/trait.HttpClientResponseOps.html
    /// [`Ops`]: trait.Ops.html
    fn on_http_call_response(
        &mut self,
        _request_id: HttpClientRequestHandle,
        _num_headers: usize,
        _body_size: usize,
        _num_trailers: usize,
        _http_client_ops: &dyn HttpClientResponseOps,
    ) -> Result<()> {
        Ok(())
    }
}

/// An interface for accessing extension config.
pub(crate) trait ContextOps {
    /// Returns extension config.
    fn configuration(&self) -> host::Result<ByteString>;
}

impl dyn ContextOps {
    /// Returns the default implementation that interacts with `Envoy`
    /// through its [`ABI`].
    ///
    /// [`ABI`]: https://github.com/proxy-wasm/spec
    pub fn default() -> &'static dyn ContextOps {
        &ops::Host
    }
}

/// An interface for operations available in the context of [`on_configure`]
/// invocation.
///
/// [`on_configure`]: trait.AccessLogger.html#method.on_configure
pub trait ConfigureOps {}

/// An interface for acknowledging `Envoy` that `AccessLogger` has been drained.
///
/// [`AccessLogger`]: trait.AccessLogger.html
pub trait DrainOps {
    /// Acknowledges `Envoy` that extension has been drained and can be safely removed now.
    fn done(&self) -> host::Result<()>;
}

/// An interface for accessing data of the HTTP stream or TCP connection that is being logged.
pub trait LogOps {
    /// Returns request headers.
    fn request_headers(&self) -> host::Result<HeaderMap>;

<<<<<<< HEAD
    /// Returns request header by name.
    fn request_header(&self, name: &str) -> host::Result<Option<HeaderValue>>;
=======
    fn request_header(&self, name: &str) -> host::Result<Option<ByteString>>;
>>>>>>> 2c4c0b8b

    /// Returns response headers.
    fn response_headers(&self) -> host::Result<HeaderMap>;

<<<<<<< HEAD
    /// Returns response header by name.
    fn response_header(&self, name: &str) -> host::Result<Option<HeaderValue>>;
=======
    fn response_header(&self, name: &str) -> host::Result<Option<ByteString>>;
>>>>>>> 2c4c0b8b

    /// Returns response trailers.
    fn response_trailers(&self) -> host::Result<HeaderMap>;

<<<<<<< HEAD
    /// Returns response trailer by name.
    fn response_trailer(&self, name: &str) -> host::Result<Option<HeaderValue>>;

    /// Provides access to properties of the stream.
    fn stream_info(&self) -> &dyn StreamInfo;
=======
    fn response_trailer(&self, name: &str) -> host::Result<Option<ByteString>>;

    fn stream_property(&self, path: &[&str]) -> host::Result<Option<ByteString>>;
>>>>>>> 2c4c0b8b
}

#[doc(hidden)]
pub trait Ops: ConfigureOps + LogOps {
    fn as_configure_ops(&self) -> &dyn ConfigureOps;

    fn as_log_ops(&self) -> &dyn LogOps;
}

impl<T> Ops for T
where
    T: ConfigureOps + LogOps,
{
    fn as_configure_ops(&self) -> &dyn ConfigureOps {
        self
    }

    fn as_log_ops(&self) -> &dyn LogOps {
        self
    }
}

impl dyn Ops {
    /// Returns the default implementation that interacts with `Envoy`
    /// through its [`ABI`].
    ///
    /// [`ABI`]: https://github.com/proxy-wasm/spec
    pub fn default() -> &'static dyn Ops {
        &ops::Host
    }
}<|MERGE_RESOLUTION|>--- conflicted
+++ resolved
@@ -63,11 +63,7 @@
 
 use crate::extension::{ConfigStatus, DrainStatus, Result};
 use crate::host::http::client::{HttpClientRequestHandle, HttpClientResponseOps};
-<<<<<<< HEAD
-use crate::host::{self, Bytes, HeaderMap, HeaderValue, StreamInfo};
-=======
-use crate::host::{self, ByteString, HeaderMap};
->>>>>>> 2c4c0b8b
+use crate::host::{self, ByteString, HeaderMap, StreamInfo};
 
 pub(crate) use self::context::AccessLoggerContext;
 
@@ -96,13 +92,8 @@
 /// impl AccessLogger for MyAccessLogger {
 ///     const NAME: &'static str = "my_access_logger";
 ///
-<<<<<<< HEAD
-///     fn on_log(&mut self, logger_ops: &dyn LogOps) -> Result<()> {
-///         let upstream_address = logger_ops.stream_info().upstream().address()?
-=======
 ///     fn on_log(&mut self, ops: &dyn LogOps) -> Result<()> {
-///         let upstream_address = ops.stream_property(&["upstream", "address"])?
->>>>>>> 2c4c0b8b
+///         let upstream_address = ops.stream_info().upstream().address()?
 ///             .unwrap_or_else(|| "<unknown>".into());
 ///         log::info!("upstream.address : {}", upstream_address);
 ///         Ok(())
@@ -236,37 +227,23 @@
     /// Returns request headers.
     fn request_headers(&self) -> host::Result<HeaderMap>;
 
-<<<<<<< HEAD
     /// Returns request header by name.
-    fn request_header(&self, name: &str) -> host::Result<Option<HeaderValue>>;
-=======
     fn request_header(&self, name: &str) -> host::Result<Option<ByteString>>;
->>>>>>> 2c4c0b8b
 
     /// Returns response headers.
     fn response_headers(&self) -> host::Result<HeaderMap>;
 
-<<<<<<< HEAD
     /// Returns response header by name.
-    fn response_header(&self, name: &str) -> host::Result<Option<HeaderValue>>;
-=======
     fn response_header(&self, name: &str) -> host::Result<Option<ByteString>>;
->>>>>>> 2c4c0b8b
 
     /// Returns response trailers.
     fn response_trailers(&self) -> host::Result<HeaderMap>;
 
-<<<<<<< HEAD
     /// Returns response trailer by name.
-    fn response_trailer(&self, name: &str) -> host::Result<Option<HeaderValue>>;
+    fn response_trailer(&self, name: &str) -> host::Result<Option<ByteString>>;
 
     /// Provides access to properties of the stream.
     fn stream_info(&self) -> &dyn StreamInfo;
-=======
-    fn response_trailer(&self, name: &str) -> host::Result<Option<ByteString>>;
-
-    fn stream_property(&self, path: &[&str]) -> host::Result<Option<ByteString>>;
->>>>>>> 2c4c0b8b
 }
 
 #[doc(hidden)]
