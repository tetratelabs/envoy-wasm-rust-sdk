// Copyright 2020 Tetrate
//
// Licensed under the Apache License, Version 2.0 (the "License");
// you may not use this file except in compliance with the License.
// You may obtain a copy of the License at
//
//     http://www.apache.org/licenses/LICENSE-2.0
//
// Unless required by applicable law or agreed to in writing, software
// distributed under the License is distributed on an "AS IS" BASIS,
// WITHOUT WARRANTIES OR CONDITIONS OF ANY KIND, either express or implied.
// See the License for the specific language governing permissions and
// limitations under the License.

use std::convert::TryFrom;
use std::time::Duration;

use envoy::host::log::info;

use envoy::extension::{access_logger, AccessLogger, ConfigStatus, Result};
use envoy::host::http::client::{HttpClientRequestHandle, HttpClientResponseOps};
use envoy::host::{ByteString, Clock, HttpClient, Stats};

use chrono::offset::Local;
use chrono::DateTime;

use super::config::SampleAccessLoggerConfig;
use super::stats::SampleAccessLoggerStats;

/// Sample Access Logger.
pub struct SampleAccessLogger<'a> {
    config: SampleAccessLoggerConfig,
    stats: SampleAccessLoggerStats,
    // This example shows how to use Time API, HTTP Client API and
    // Metrics API provided by Envoy host.
    clock: &'a dyn Clock,
    http_client: &'a dyn HttpClient,

    active_request: Option<HttpClientRequestHandle>,
}

impl<'a> SampleAccessLogger<'a> {
    /// Creates a new instance of Sample Access Logger.
    pub fn new(
        clock: &'a dyn Clock,
        http_client: &'a dyn HttpClient,
        stats: &'a dyn Stats,
    ) -> Result<Self> {
        let stats = SampleAccessLoggerStats::new(
            stats.counter("examples.access_logger.requests_total")?,
            stats.gauge("examples.access_logger.reports_active")?,
            stats.counter("examples.access_logger.reports_total")?,
        );
        // Inject dependencies on Envoy host APIs
        Ok(SampleAccessLogger {
            config: SampleAccessLoggerConfig::default(),
            stats,
            clock,
            http_client,
            active_request: None,
        })
    }

    /// Creates a new instance of Sample Access Logger
    /// bound to the actual Envoy ABI.
    pub fn default() -> Result<Self> {
        Self::new(Clock::default(), HttpClient::default(), Stats::default())
    }
}

impl<'a> AccessLogger for SampleAccessLogger<'a> {
    /// The reference name for Sample Access Logger.
    ///
    /// This name appears in `Envoy` configuration as a value of `root_id` field
    /// (also known as `group_name`).
    const NAME: &'static str = "examples.access_logger";

    /// Is called when Envoy creates a new Listener that uses Sample Access Logger.
    ///
    /// Use logger_ops to get ahold of configuration.
    fn on_configure(
        &mut self,
        config: ByteString,
        _ops: &dyn access_logger::ConfigureOps,
    ) -> Result<ConfigStatus> {
        self.config = if config.is_empty() {
            SampleAccessLoggerConfig::default()
        } else {
            SampleAccessLoggerConfig::try_from(config.as_bytes())?
        };
        Ok(ConfigStatus::Accepted)
    }

    /// Is called to log a complete TCP connection or HTTP request.
    ///
    /// Use logger_ops to get ahold of request/response headers,
    /// TCP connection properties, etc.
    fn on_log(&mut self, logger_ops: &dyn access_logger::LogOps) -> Result<()> {
        // Update stats
        self.stats.requests_total().inc()?;

        let now: DateTime<Local> = self.clock.now()?.into();

        info!(
            "logging at {} with config: {:?}",
            now.format("%+"),
            self.config,
        );

        info!("  request headers:");
        let request_headers = logger_ops.request_headers()?;
        for (name, value) in &request_headers {
            info!("    {}: {}", name, value);
        }
        info!("  response headers:");
        let response_headers = logger_ops.response_headers()?;
        for (name, value) in &response_headers {
            info!("    {}: {}", name, value);
        }
<<<<<<< HEAD

        info!("  request info:");
        info!("    id: {:?}", logger_ops.stream_info().request().id()?);
        info!("  connection info:");
        info!("    id: {:?}", logger_ops.stream_info().connection().id()?);
        info!("  listener info:");
        info!(
            "    traffic_direction: {:?}",
            logger_ops.stream_info().listener().traffic_direction()?
        );
        info!("  route info:");
        info!(
            "    route.name: {:?}",
            logger_ops.stream_info().route().name()?
        );
        info!("  cluster info:");
        info!(
            "    cluster.name: {:?}",
            logger_ops.stream_info().cluster().name()?
        );
=======
        let upstream_address = logger_ops
            .stream_property(&["upstream", "address"])?
            .unwrap_or_else(ByteString::default);
>>>>>>> 2c4c0b8b
        info!("  upstream info:");
        info!(
            "    address: {:?}",
            logger_ops.stream_info().upstream().address()?
        );

        // simulate sending a log entry off
        self.active_request = Some(self.http_client.send_request(
            "mock_service",
            &[
                (":method", "GET"),
                (":path", "/mock"),
                (":authority", "mock.local"),
            ],
            None,
            None,
            Duration::from_secs(3),
        )?);
        if let Some(request) = self.active_request {
            info!("sent request to a log collector: @{}", request,);
        }
        // Update stats
        self.stats.reports_active().inc()?;

        Ok(())
    }

    // HTTP Client API callbacks

    /// Is called when an auxiliary HTTP request sent via HTTP Client API
    /// is finally complete.
    ///
    /// Use http_client_ops to get ahold of response headers, body, etc.
    fn on_http_call_response(
        &mut self,
        request: HttpClientRequestHandle,
        num_headers: usize,
        _body_size: usize,
        _num_trailers: usize,
        http_client_ops: &dyn HttpClientResponseOps,
    ) -> Result<()> {
        info!(
            "received response from a log collector on request: @{}",
            request
        );
        assert!(self.active_request == Some(request));
        self.active_request = None;

        // Update stats
        self.stats.reports_active().dec()?;
        self.stats.reports_total().inc()?;

        info!("  headers[count={}]:", num_headers);
        let response_headers = http_client_ops.http_call_response_headers()?;
        for (name, value) in &response_headers {
            info!("    {}: {}", name, value);
        }

        Ok(())
    }
}<|MERGE_RESOLUTION|>--- conflicted
+++ resolved
@@ -117,7 +117,6 @@
         for (name, value) in &response_headers {
             info!("    {}: {}", name, value);
         }
-<<<<<<< HEAD
 
         info!("  request info:");
         info!("    id: {:?}", logger_ops.stream_info().request().id()?);
@@ -138,11 +137,6 @@
             "    cluster.name: {:?}",
             logger_ops.stream_info().cluster().name()?
         );
-=======
-        let upstream_address = logger_ops
-            .stream_property(&["upstream", "address"])?
-            .unwrap_or_else(ByteString::default);
->>>>>>> 2c4c0b8b
         info!("  upstream info:");
         info!(
             "    address: {:?}",
